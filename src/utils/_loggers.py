import os
import logging
import torch
from inspect import signature


from ._info import VER


def setup_logger(args):
    """ Sets up a logger for the diferent purposes.
    When training a model on a HPC cluster, it is better to save the logs into a file, rather than printing to a console.
    
    Parameters
    ----------
    args : Namespace
        The input arguments passed at running time. Only the code version and random seed are used from this.
    """
    args.version = VER

    if torch.cuda.is_available() and args.use_gpu:
        args.gpu = True
    else:
        args.gpu = False
    
    # Create the logger
    logger = logging.getLogger(args.mode + '_log')
    logger.setLevel(logging.INFO)

    formatter = logging.Formatter('%(asctime)s - %(levelname)s - %(message)s')

    # By now, only if the model is training or testing, the logs are stored into a file
    if args.mode in ['training', 'testing']:
        logger_fn = os.path.join(args.log_dir, '%s_ver%s_%s.log' % (args.mode, args.version, args.seed))
        fh = logging.FileHandler(logger_fn)
        fh.setFormatter(formatter)
        logger.addHandler(fh)
    
        logger.setLevel(logging.DEBUG)

    if args.print_log:
        console = logging.StreamHandler()
        console.setFormatter(formatter)
        logger.addHandler(console)
    
    logger.info('Code version %s, with random number generator seed: %s\n' % (args.version, args.seed))
    logger.info(args)


def save_state(name, model_state, args):
    """ Save the current state of the model at this step of training.
    
    Parameters
    ----------
    name : str
        The checkpoint file name
    model_state : dict
        A dictionary containing the current training state
    args : Namespace
        The input arguments passed at running time. Only the code version and random seed are used from this.
    """
    save_fn = os.path.join(args.log_dir, name + '_ver%s_%s.pth' % (args.version, args.seed))

    torch.save(model_state, save_fn)
    logger = logging.getLogger('training_log')
    logger.info('Saved model in %s' % save_fn)


def checkpoint(step, model, optimizer, scheduler, best_valid_loss, train_loss_history, valid_loss_history, args):
    """ Creates a checkpoint with the current trainig state

    Parameters
    ----------
    step : int
        The current training step    
    model : torch.nn.Module
        The network model in the current state    
    optimizer : torch.optim.Optimizer
        The parameter's optimizer method
    scheduler : torch.optim.lr_scheduler or None
        If provided, a learning rate scheduler for the optimizer
    best_valid_loss : float
        The current best validation loss obtained through all training
    train_loss_history : list[float]
        A list of all training criterion evaluation during the training
    valid_loss_history : list[float]
        A list of all validation criterion evaluation during the training
    args : Namespace
        The input arguments passed at running time
    
    Returns
    -------
    best_valid_loss : float
        The updated current best validation loss obtained through all training
    """

    # Create a dictionary with the current state as checkpoint
    training_state = dict(
        optimizer=optimizer.state_dict(),
        args=args.__dict__,
        best_val=best_valid_loss,
        step=step,
        train_loss=train_loss_history,
        valid_loss=valid_loss_history,
        code_version=args.version
    )
    
    if args.task == 'autoencoder':
        training_state['embedding'] = model.module.embedding.state_dict()
        training_state['encoder'] = model.module.analysis.state_dict()
        training_state['decoder'] = model.module.synthesis.state_dict()
        training_state['fact_ent'] = model.module.fact_entropy.state_dict()

    elif args.task == 'segmentation':
        training_state['model'] = model.module.state_dict()

    if scheduler is not None:
        if 'metrics' in dict(signature(scheduler.step).parameters).keys():
            scheduler.step(metrics=valid_loss_history[-1])

        training_state['scheduler'] = scheduler.state_dict()
    else:
        training_state['scheduler'] = None
    
    save_state('last', training_state, args)
    
    if valid_loss_history[-1] < best_valid_loss:
        best_valid_loss = valid_loss_history[-1]
        save_state('best', training_state, args)
    
    return best_valid_loss



def load_state(args):
    """ Loads an exisiting training state for its deployment, or resume its training.
    
    Parameters
    ----------
    args : Namespace
        The input arguments passed at running time
        
    Returns
    ----------
    state : dict
        A dictionary containing all the fields saved as checkpoint
    """

    # If optimizer is not none, the state is being open as checkpoint to resume training
    if args.mode == 'training':
        save_fn = os.path.join(args.log_dir, 'last_ver%s_%s.pth' % (args.version, args.seed))
    else:
        save_fn = os.path.join(args.trained_model)

    if not torch.cuda.is_available() or not args.gpu:
        state = torch.load(save_fn, map_location=torch.device('cpu'))
<<<<<<< HEAD
=======
        state['args']['gpu'] = False
>>>>>>> dc52681c
    else:
        state = torch.load(save_fn)
    
    logger = logging.getLogger(args.mode + '_log')
    logger.info('Loaded model from %s' % save_fn)

    logger.info('Training arguments')
    logger.info(state['args'])

    return state<|MERGE_RESOLUTION|>--- conflicted
+++ resolved
@@ -154,10 +154,7 @@
 
     if not torch.cuda.is_available() or not args.gpu:
         state = torch.load(save_fn, map_location=torch.device('cpu'))
-<<<<<<< HEAD
-=======
         state['args']['gpu'] = False
->>>>>>> dc52681c
     else:
         state = torch.load(save_fn)
     
