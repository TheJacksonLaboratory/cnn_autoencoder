--- conflicted
+++ resolved
@@ -7,9 +7,5 @@
 
 SCHEDULERS = ['None', 'ReduceOnPlateau']
 
-<<<<<<< HEAD
-SEG_MODELS = ['DecoderUNet', 'UNet']
-=======
 SEG_MODELS = ['DecoderUNet', 'UNet', 'UNetNoBridge']
->>>>>>> 17e77065
 CAE_MODELS = ['MaskedAutoEncoder', 'AutoEncoder']