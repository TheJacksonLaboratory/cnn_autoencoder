--- conflicted
+++ resolved
@@ -240,11 +240,7 @@
         if isinstance(root, list):
             # If the input file is a list
             self._filenames = root
-<<<<<<< HEAD
-        elif isinstance(root, (zarr.Group, zarr.Array)):
-=======
         elif isinstance(root, (zarr.Group, zarr.Array, np.ndarray)):
->>>>>>> 1f3e9834
             # If the input is a zarr group or array, convert it to list
             self._filenames = [root]
         elif isinstance(root, str) and root.lower().endswith(self._source_format):
@@ -276,11 +272,7 @@
                 z_list = [grp['%s/%s' % (group, self._level)]
                             for grp in filenames
                         ]
-<<<<<<< HEAD
-            elif isinstance(filenames[0], zarr.Array):
-=======
             elif isinstance(filenames[0], (zarr.Array, np.ndarray)):
->>>>>>> 1f3e9834
                 z_list = filenames
             else:
                 z_list = [zarr.open(fn, mode='r')['%s/%s' % (group, self._level)] 
