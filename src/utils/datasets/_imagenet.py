--- conflicted
+++ resolved
@@ -20,11 +20,7 @@
          transforms.PILToTensor(),
          transforms.ConvertImageDtype(torch.float32)
         ]
-<<<<<<< HEAD
-            
-=======
 
->>>>>>> dc52681c
     if mode == 'training':
         prep_trans_list.append(AddGaussianNoise(0., 0.1))
         prep_trans_list.append(transforms.RandomCrop((128, 128), pad_if_needed=True))
