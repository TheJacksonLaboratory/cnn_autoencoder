import argparse
import os

import torch
from torch.utils.data import DataLoader, Dataset, random_split
import torchvision.transforms as transforms
from torchvision.datasets import ImageFolder

from PIL import Image


class AddGaussianNoise(object):
    def __init__(self, mean=0.0, std=1.0):
        self.std = std
        self.mean = mean
        
    def __call__(self, tensor):
        return tensor + torch.randn(tensor.size()) * self.std + self.mean


def get_imagenet_transform(mode='training', normalize=True):
    prep_trans_list = [
         transforms.PILToTensor(),
         transforms.ConvertImageDtype(torch.float32)
        ]

    if mode == 'training':
        prep_trans_list.append(AddGaussianNoise(0., 0.01))
        prep_trans_list.append(transforms.RandomCrop((128, 128), pad_if_needed=True))

    if normalize:
        # prep_trans_list.append(transforms.Normalize(mean=[0.485, 0.456, 0.406], std=[0.229, 0.224, 0.225]))
        prep_trans_list.append(transforms.Normalize(mean=0.5, std=0.5))
        
    return transforms.Compose(prep_trans_list)


<<<<<<< HEAD
class ImageS3(Dataset):
    def __init__(self, root, transform=None, endpoint=None, bucket_name=None):
        
        if isinstance(root, list):
            self._s3_urls = root
        
        elif root.endswith('.txt'):
            with open(root, 'r') as f:
                self._s3_urls = [l.strip() for l in f.readlines()]
        else:
            raise ValueError('Root %s not supported for retrieving images from an s3 bucket' % root)

        # If endpoint is none, determine the end point from the file names
        if endpoint is None:
            endpoint = '/'.join(self._s3_urls[0].split('/')[:3])
            self._remove_endpoint = True

        else:
            self._remove_endpoint = False            
    
        if bucket_name is not None:
            self._bucket_name = bucket_name
        else:
            self._bucket_name = self._s3_urls[0].split('/')[3]
        
        # Access the bucket anonymously
        self._s3 = boto3.client('s3', aws_access_key_id='', aws_secret_access_key='', region_name='us-east-2', endpoint_url=endpoint)
        
        self._s3._request_signer.sign = (lambda *args, **kwargs: None)

        self._transform = transform

    def __getitem__(self, index):
        if self._remove_endpoint:
            fn = '/'.join(self._s3_urls[index].split('/')[4:])
        else:
            fn = self._s3_urls[index]
        
        im_bytes = self._s3.get_object(Bucket=self._bucket_name, Key=fn)['Body'].read()
        im_s3 = Image.open(BytesIO(im_bytes))

        # Copy and close the connection with the original image in the cloud bucket. Additionally, convert any grayscale image to RGB (replicate it to have three channels)
        im = im_s3.copy().convert('RGB')
        im_s3.close()

        if self._transform is not None:
            im = self._transform(im)
        
        return im, [0]

    def __len__(self):
        return len(self._s3_urls)


=======
>>>>>>> 1f3e9834
def get_ImageNet(data_dir='.', batch_size=1, val_batch_size=1, workers=0, mode='training', normalize=True, **kwargs):
    prep_trans = get_imagenet_transform(mode, normalize)

    image_dataset = ImageFolder
    data_dir = os.path.join(data_dir, 'ILSVRC/Data/CLS-LOC/test')

    # If testing the model, return the validation set from MNIST
    if mode != 'training':
        imagenet_data = image_dataset(root=data_dir, transform=prep_trans)
        test_queue = DataLoader(imagenet_data, batch_size=batch_size, shuffle=False, num_workers=workers, pin_memory=True)
        return test_queue

    imagenet_data = image_dataset(root=data_dir, transform=prep_trans)
    
    train_size = int(len(imagenet_data) * 0.96)
    val_size = len(imagenet_data) - train_size
    
    train_ds, valid_ds = random_split(imagenet_data, (train_size, val_size))
    train_queue = DataLoader(train_ds, batch_size=batch_size, shuffle=True, num_workers=workers, pin_memory=True)
    valid_queue = DataLoader(valid_ds, batch_size=val_batch_size, shuffle=False, num_workers=workers, pin_memory=True)

    return train_queue, valid_queue


if __name__ == '__main__':
    import matplotlib.pyplot as plt

    parser = argparse.ArgumentParser('Test ImageNet dataloading (from S3 bucket)')
    
    parser.add_argument('-ds', '--dataset', nargs='+', dest='dataset_filenames', help='URL to the filenames in S3 storage')
    parser.add_argument('-m', '--mode', dest='mode', help='Mode of use of the dataset', choices=['training', 'validation', 'testing'], default='training')
    parser.add_argument('-bs', '--batch-size', type=int, dest='batch_size', help='Size of the batch retrieved', default=8)
    parser.add_argument('-nw', '--num-workers', type=int, dest='num_workers', help='Number of workers', default=0)

    args = parser.parse_args()

    transform = get_imagenet_transform(mode='training', normalize=True)
    
    trn_queue, val_queue = get_ImageNet(data_dir=args.dataset_filenames, batch_size=args.batch_size, val_batch_size=args.batch_size, workers=args.num_workers, mode=args.mode, normalize=True)

    print('Data set sizes: training %i, validation %i' % (len(trn_queue), len(val_queue)))
    
    for im, _ in trn_queue:
        print(im.size())
    
    for im, _ in val_queue:
        print(im.size())
        <|MERGE_RESOLUTION|>--- conflicted
+++ resolved
@@ -7,6 +7,70 @@
 from torchvision.datasets import ImageFolder
 
 from PIL import Image
+
+
+try:
+    import boto3
+    from io import BytesIO
+
+    ImageS3_Implemented = True
+
+    class ImageS3(Dataset):
+        def __init__(self, root, transform=None, endpoint=None, bucket_name=None):
+            
+            if isinstance(root, list):
+                self._s3_urls = root
+            
+            elif root.endswith('.txt'):
+                with open(root, 'r') as f:
+                    self._s3_urls = [l.strip() for l in f.readlines()]
+            else:
+                raise ValueError('Root %s not supported for retrieving images from an s3 bucket' % root)
+
+            # If endpoint is none, determine the end point from the file names
+            if endpoint is None:
+                endpoint = '/'.join(self._s3_urls[0].split('/')[:3])
+                self._remove_endpoint = True
+
+            else:
+                self._remove_endpoint = False            
+        
+            if bucket_name is not None:
+                self._bucket_name = bucket_name
+            else:
+                self._bucket_name = self._s3_urls[0].split('/')[3]
+            
+            # Access the bucket anonymously
+            self._s3 = boto3.client('s3', aws_access_key_id='', aws_secret_access_key='', region_name='us-east-2', endpoint_url=endpoint)
+            
+            self._s3._request_signer.sign = (lambda *args, **kwargs: None)
+
+            self._transform = transform
+
+        def __getitem__(self, index):
+            if self._remove_endpoint:
+                fn = '/'.join(self._s3_urls[index].split('/')[4:])
+            else:
+                fn = self._s3_urls[index]
+            
+            im_bytes = self._s3.get_object(Bucket=self._bucket_name, Key=fn)['Body'].read()
+            im_s3 = Image.open(BytesIO(im_bytes))
+
+            # Copy and close the connection with the original image in the cloud bucket. Additionally, convert any grayscale image to RGB (replicate it to have three channels)
+            im = im_s3.copy().convert('RGB')
+            im_s3.close()
+
+            if self._transform is not None:
+                im = self._transform(im)
+            
+            return im, [0]
+
+        def __len__(self):
+            return len(self._s3_urls)
+
+except ModuleNotFoundError:
+    print('Loading ImageNet from S3 bucket requires boto3 to be installed; however, it was not found. ImageNet from S3 not supported in this session.')
+    ImageS3_Implemented = False
 
 
 class AddGaussianNoise(object):
@@ -35,69 +99,17 @@
     return transforms.Compose(prep_trans_list)
 
 
-<<<<<<< HEAD
-class ImageS3(Dataset):
-    def __init__(self, root, transform=None, endpoint=None, bucket_name=None):
-        
-        if isinstance(root, list):
-            self._s3_urls = root
-        
-        elif root.endswith('.txt'):
-            with open(root, 'r') as f:
-                self._s3_urls = [l.strip() for l in f.readlines()]
-        else:
-            raise ValueError('Root %s not supported for retrieving images from an s3 bucket' % root)
-
-        # If endpoint is none, determine the end point from the file names
-        if endpoint is None:
-            endpoint = '/'.join(self._s3_urls[0].split('/')[:3])
-            self._remove_endpoint = True
-
-        else:
-            self._remove_endpoint = False            
-    
-        if bucket_name is not None:
-            self._bucket_name = bucket_name
-        else:
-            self._bucket_name = self._s3_urls[0].split('/')[3]
-        
-        # Access the bucket anonymously
-        self._s3 = boto3.client('s3', aws_access_key_id='', aws_secret_access_key='', region_name='us-east-2', endpoint_url=endpoint)
-        
-        self._s3._request_signer.sign = (lambda *args, **kwargs: None)
-
-        self._transform = transform
-
-    def __getitem__(self, index):
-        if self._remove_endpoint:
-            fn = '/'.join(self._s3_urls[index].split('/')[4:])
-        else:
-            fn = self._s3_urls[index]
-        
-        im_bytes = self._s3.get_object(Bucket=self._bucket_name, Key=fn)['Body'].read()
-        im_s3 = Image.open(BytesIO(im_bytes))
-
-        # Copy and close the connection with the original image in the cloud bucket. Additionally, convert any grayscale image to RGB (replicate it to have three channels)
-        im = im_s3.copy().convert('RGB')
-        im_s3.close()
-
-        if self._transform is not None:
-            im = self._transform(im)
-        
-        return im, [0]
-
-    def __len__(self):
-        return len(self._s3_urls)
-
-
-=======
->>>>>>> 1f3e9834
 def get_ImageNet(data_dir='.', batch_size=1, val_batch_size=1, workers=0, mode='training', normalize=True, **kwargs):
     prep_trans = get_imagenet_transform(mode, normalize)
 
-    image_dataset = ImageFolder
-    data_dir = os.path.join(data_dir, 'ILSVRC/Data/CLS-LOC/test')
-
+    if ImageS3_Implemented and (isinstance(data_dir, list) and (data_dir[0].endswith('txt') or data_dir[0].startswith('s3') or data_dir[0].startswith('http'))) or data_dir.endswith('txt'):
+        if isinstance(data_dir, list) and data_dir[0].endswith('txt'):
+            data_dir = data_dir[0]
+        image_dataset = ImageS3
+    else:
+        image_dataset = ImageFolder
+        data_dir = os.path.join(data_dir, 'ILSVRC/Data/CLS-LOC/test')
+        
     # If testing the model, return the validation set from MNIST
     if mode != 'training':
         imagenet_data = image_dataset(root=data_dir, transform=prep_trans)
