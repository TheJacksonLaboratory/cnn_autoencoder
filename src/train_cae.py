import logging
from multiprocessing.sharedctypes import Value
from typing import ValuesView

import numpy as np
import torch
import torch.nn as nn
from torch.nn.parallel.data_parallel import DataParallel
import torch.optim as optim

from models import MaskedAutoEncoder, AutoEncoder, RateDistorsion, RateDistorsionPenaltyA, RateDistorsionPenaltyB, EarlyStoppingPatience, EarlyStoppingTarget
from utils import checkpoint, get_training_args, setup_logger, get_data

from functools import reduce
from inspect import signature

scheduler_options = {"ReduceOnPlateau": optim.lr_scheduler.ReduceLROnPlateau}
model_options = {"AutoEncoder": AutoEncoder, "MaskedAutoEncoder": MaskedAutoEncoder}

def valid(cae_model, data, criterion, args):
    """ Validation step.
    Evaluates the performance of the network in its current state using the full set of validation elements.

    Parameters
    ----------
    cae_model : torch.nn.Module
        The network model in the current state
    data : torch.utils.data.DataLoader or list[tuple]
        The validation dataset. Because the target is recosntruct the input, the label associated is ignored
    criterion : function or torch.nn.Module
        The loss criterion to evaluate the network's performance
    args: Namespace
        The input arguments passed at running time
    
    Returns
    -------
    mean_loss : float
        Mean value of the criterion function over the full set of validation elements
    """
    logger = logging.getLogger(args.mode + '_log')

    cae_model.eval()
    sum_loss = 0

    with torch.no_grad():
        for i, (x, _) in enumerate(data):
            x_r, y, p_y = cae_model(x)

            loss, _ = criterion(x=x, y=y, x_r=x_r, p_y=p_y, net=cae_model)
            loss = torch.mean(loss)
            sum_loss += loss.item()

            if i % max(1, int(0.1 * len(data))) == 0:
                logger.debug('\t[{:04d}/{:04d}] Validation Loss {:.4f} ({:.4f}). Quantized compressed representation in [{:.4f}, {:.4f}], reconstruction in [{:.4f}, {:.4f}]'.format(i, len(data), loss.item(), sum_loss / (i+1), y.detach().min(), y.detach().max(), x_r.detach().min(), x_r.detach().max()))

    mean_loss = sum_loss / len(data)

    return mean_loss


def train(cae_model, train_data, valid_data, criterion, stopping_criteria, optimizer, scheduler, args):
    """ Training loop by steps.
    This loop involves validation and network training checkpoint creation.

    Parameters
    ----------
    cae_model : torch.nn.Module
        The model to be trained
    train_data : torch.utils.data.DataLoader or list[tuple]
        The training data. Must contain the input and respective label; however, only the input is used because the target is reconstructing the input
    valid_data : torch.utils.data.DataLoader or list[tuple]
        The validation data.
    criterion : function or torch.nn.Module
        The loss criterion to evaluate the network's performance
    stopping_criteria : StoppingCriterion
        Stopping criteria tracker for different problem statements
    optimizer : torch.optim.Optimizer
        The parameter's optimizer method
    scheduler : torch.optim.lr_scheduler or None
        If provided, a learning rate scheduler for the optimizer
    args : Namespace
        The input arguments passed at running time
    
    Returns
    -------
    completed : bool
        Whether the training was sucessfully completed or it was interrupted
    """
    logger = logging.getLogger(args.mode + '_log')

    completed = False
    keep_training = True

    best_valid_loss = float('inf')
    train_loss_history = []
    valid_loss_history = []

    step = 0
    while keep_training:
        # Reset the average loss computation every epoch
        sum_loss = 0

        for i, (x, _) in enumerate(train_data):
            step += 1

            # Start of training step
            optimizer.zero_grad()

            x_r, y, p_y = cae_model(x)
            
            synthesizer = DataParallel(cae_model.module.synthesis)
            if args.gpu:
                synthesizer.cuda()
            
            loss, extra_info = criterion(x=x, y=y, x_r=x_r, p_y=p_y, net=cae_model)
            if extra_info is not None:
                extra_info = torch.mean(extra_info)
            loss = torch.mean(loss)
            loss.backward()

            optimizer.step()
            sum_loss += loss.item()

            if scheduler is not None and 'metrics' not in dict(signature(scheduler.step).parameters).keys():
                scheduler.step()
            # End of training step

            # When training with penalty on the energy of the compression representation, 
            # update the respective stopping criterion
            if len(stopping_criteria) > 1:
                stopping_criteria[1].update(iteration=step, metric=extra_info.item())

            # Log the training performance every 10% of the training set
            if i % max(1, int(0.01 * len(train_data))) == 0:
                logger.debug('\t[{:04d}/{:04d}] Training Loss {:.4f} ({:.4f}). Quantized compressed representation in [{:.4f}, {:.4f}], reconstruction in [{:.4f}, {:.4f}]'.format(i, len(train_data), loss.item(), sum_loss / (i+1), y.detach().min(), y.detach().max(), x_r.detach().min(), x_r.detach().max()))

            # Checkpoint step
            keep_training = reduce(lambda sc1, sc2: sc1 & sc2, map(lambda sc: sc.check(), stopping_criteria), True)

            if not keep_training or step % args.checkpoint_steps == 0:
                train_loss = sum_loss / (i+1)

                # Evaluate the model with the validation set
                valid_loss = valid(cae_model, valid_data, criterion, args)
                
                cae_model.train()

                stopping_info = ';'.join(map(lambda sc: sc.__repr__(), stopping_criteria))

                # If there is a learning rate scheduler, perform a step
                # Log the overall network performance every checkpoint step
                logger.info('[Step {:06d} ({})] Training loss {:0.4f}, validation loss {:.4f}, best validation loss {:.4f}, learning rate {:e}, stopping criteria: {}'.format(
                    step, 'training' if keep_training else 'stopping', train_loss, valid_loss, best_valid_loss, optimizer.param_groups[0]['lr'], stopping_info)
                )

                train_loss_history.append(train_loss)
                valid_loss_history.append(valid_loss)

                # Save the current training state in a checkpoint file
                best_valid_loss = checkpoint(step, cae_model, optimizer, scheduler, best_valid_loss, train_loss_history, valid_loss_history, args)

                stopping_criteria[0].update(iteration=step, metric=valid_loss)
            else:
                stopping_criteria[0].update(iteration=step)
            
            if not keep_training:
                logging.info('\n**** Stopping criteria met: Interrupting training ****')
                break
        
    else:
        completed = True

    # Return True if the training finished sucessfully
    return completed


def setup_network(args):
    """ Setup a nerual network for image compression/decompression.

    Parameters
    ----------
    args : Namespace
        The input arguments passed at running time. All the parameters are passed directly to the model constructor.
        This way, the constructor can take the parameters needed that have been passed by the user.
    
    Returns
    -------
    cae_model : nn.Module
        The convolutional neural network autoencoder model.
    """

    # The autoencoder model contains all the modules
<<<<<<< HEAD
    if args.model_type == 'MaskedAutoEncoder':
        cae_model_class = MaskedAutoEncoder
    elif args.model_type == 'AutoEncoder':
        cae_model_class = AutoEncoder
    else:
        raise ValueError('Model type %s not supported' % args.model_type)
    
    cae_model = cae_model_class(**args.__dict__)
=======
    cae_model = model_options[args.model_type](**args.__dict__)
>>>>>>> 17e77065

    # If there are more than one GPU, DataParallel handles automatically the distribution of the work
    cae_model = nn.DataParallel(cae_model)
    if args.gpu:
        cae_model.cuda()

    return cae_model


def setup_criteria(args):
    """ Setup a loss function for the neural network optimization, and training stopping criteria.

    Parameters
    ----------
    args : Namespace
        The input arguments passed at running time. All the parameters are passed directly to the criteria constructors.
            
    Returns
    -------
    criterion : nn.Module
        The loss function that is used as target to optimize the parameters of the nerual network.
    
    stopping_criteria : list[StoppingCriterion]
        A list of stopping criteria. The first element is always set to stop the training after a fixed number of iterations.
        Depending on the criterion used, additional stopping criteria is set.        
    """

    # Early stopping criterion:
    stopping_criteria = [EarlyStoppingPatience(max_iterations=args.steps, **args.__dict__)]

    # Loss function
    if args.criterion == 'RD_PA':
        criterion = RateDistorsionPenaltyA(**args.__dict__)
        stopping_criteria.append(EarlyStoppingTarget(comparison='le', max_iterations=args.steps, target=args.energy_limit))

    elif args.criterion == 'RD_PB':
        criterion = RateDistorsionPenaltyB(**args.__dict__)
        stopping_criteria.append(EarlyStoppingTarget(comparison='ge', max_iterations=args.steps, target=args.energy_limit))

    elif args.criterion == 'RD':
        criterion = RateDistorsion(**args.__dict__)

    else:
        raise ValueError('Criterion \'%s\' not supported' % args.criterion)

    # criterion = nn.DataParallel(criterion)
    # if args.gpu:
    #     criterion = criterion.cuda()

    return criterion, stopping_criteria


def setup_optim(cae_model, scheduler_type='None'):
    """ Setup a loss function for the neural network optimization, and training stopping criteria.

    Parameters
    ----------
    cae_model : torch.nn.Module
        The convolutional autoencoder model to be optimized
    scheduler_type : str
        The type of learning rate scheduler used during the neural network training
            
    Returns
    -------
    optimizer : torch.optim.Optimizer
        The neurla network optimizer method
    scheduler : torch.optim.lr_scheduler
        The learning rate scheduler for the optimizer
    """

    # By now, only the ADAM optimizer is used
    optimizer = optim.Adam(params=cae_model.parameters(), lr=args.learning_rate)
    
    # Only the the reduce on plateau, or none at all scheduler are used
    if scheduler_type == 'None':
        scheduler = None
    elif scheduler_type in scheduler_options.keys():
        scheduler = scheduler_options[scheduler_type](optimizer=optimizer, mode='min', patience=2)
    else:
        raise ValueError('Scheduler \"%s\" is not implemented' % scheduler_type)

    return optimizer, scheduler


def resume_checkpoint(cae_model, optimizer, scheduler, checkpoint, gpu=True):
    """ Resume training from a previous checkpoint

    Parameters
    ----------
    cae_model : torch.nn.Module
        The convolutional autoencoder model to be optimized
    optimizer : torch.optim.Optimizer
        The neurla network optimizer method
    scheduler : torch.optim.lr_scheduler or None
        The learning rate scheduler for the optimizer
    checkpoint : str
        Path to a previous training checkpoint
    gpu : bool
        Wether use GPUs to train the neural network or not    
    """

    if not gpu:
        checkpoint_state = torch.load(checkpoint, map_location=torch.device('cpu'))
    else:
        checkpoint_state = torch.load(checkpoint)
    
    cae_model.module.embedding.load_state_dict(checkpoint_state['embedding'])
    cae_model.module.analysis.load_state_dict(checkpoint_state['encoder'])
    cae_model.module.synthesis.load_state_dict(checkpoint_state['decoder'])
    cae_model.module.fact_entropy.load_state_dict(checkpoint_state['fact_ent'])

    optimizer.load_state_dict(checkpoint_state['optimizer'])

    if scheduler is not None and checkpoint_state['scheduler'] is not None:
        scheduler.load_state_dict(checkpoint_state['scheduler'])


def main(args):
    """ Set up the training environment

    Parameters
    ----------
    args : dict or Namespace
        The set of parameters passed to the different constructors to set up the convolutional autoencoder training
    """
    logger = logging.getLogger(args.mode + '_log')

    cae_model = setup_network(args)
    criterion, stopping_criteria = setup_criteria(args)
    optimizer, scheduler = setup_optim(cae_model, scheduler_type=args.scheduler)

    if args.resume is not None:
        resume_checkpoint(cae_model, optimizer, scheduler, args.resume, gpu=args.gpu)

    # Log the training setup
    logger.info('Network architecture:')
    logger.info(cae_model)
    
    logger.info('\nCriterion:')
    logger.info(criterion)
    
    logger.info('\nStopping criterion:')
    logger.info(stopping_criteria[0])
    
    if len(stopping_criteria) > 1:
        logger.info('\nAdditinal stopping criterions:')
        logger.info(stopping_criteria[1])

    logger.info('\nOptimization parameters:')
    logger.info(optimizer)
    
    logger.info('\nScheduler parameters:')
    logger.info(scheduler)

    train_data, valid_data = get_data(args)
    
    train(cae_model, train_data, valid_data, criterion, stopping_criteria, optimizer, scheduler, args)


if __name__ == '__main__':
    args = get_training_args()

    setup_logger(args)

    main(args)
    
    logging.shutdown()<|MERGE_RESOLUTION|>--- conflicted
+++ resolved
@@ -190,18 +190,7 @@
     """
 
     # The autoencoder model contains all the modules
-<<<<<<< HEAD
-    if args.model_type == 'MaskedAutoEncoder':
-        cae_model_class = MaskedAutoEncoder
-    elif args.model_type == 'AutoEncoder':
-        cae_model_class = AutoEncoder
-    else:
-        raise ValueError('Model type %s not supported' % args.model_type)
-    
-    cae_model = cae_model_class(**args.__dict__)
-=======
     cae_model = model_options[args.model_type](**args.__dict__)
->>>>>>> 17e77065
 
     # If there are more than one GPU, DataParallel handles automatically the distribution of the work
     cae_model = nn.DataParallel(cae_model)
