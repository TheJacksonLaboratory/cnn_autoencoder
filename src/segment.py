import logging
import os
from functools import partial

import numpy as np
import torch
import torch.nn as nn
from torch.utils.data import DataLoader

import zarr
from PIL import Image
from numcodecs import Blosc

import models

import utils

seg_model_types = {"UNetNoBridge": models.UNetNoBridge, "UNet": models.UNet, "DecoderUNet": models.DecoderUNet}



def forward_undecoded_step(x, seg_model, decoder_model=None):
    y = seg_model(x)
    return y


def forward_decoded_step(x, seg_model, decoder_model=None):
    with torch.no_grad():
        x_rec, x_brg = decoder_model.inflate(x, color=True)
    y = seg_model(x / 127.5, x_brg[:0:-1])
    
    return y


def forward_parallel_decoded_step(x, seg_model, decoder_model=None):
    with torch.no_grad():
        x_brg = decoder_model.module.inflate(x, color=False)
    y = seg_model(x / 127.5, x_brg[:0:-1])
    return y


<<<<<<< HEAD
def segment_image(forward_function, filename, output_dir, classes, input_comp_level, input_patch_size, output_patch_size, input_offset, output_offset, transform, source_format, destination_format, workers):
=======
def segment_image(forward_function, filename, output_dir, classes, input_comp_level, input_patch_size, output_patch_size, input_offset, output_offset, transform, source_format, destination_format, workers, is_labeled=False):
>>>>>>> dc52681c
    compressor = Blosc(cname='zlib', clevel=9, shuffle=Blosc.BITSHUFFLE)

    # Generate a dataset from a single image to divide in patches and iterate using a dataloader
    histo_ds = utils.ZarrDataset(root=filename, patch_size=input_patch_size, offset=input_offset, transform=transform, source_format=source_format)
    data_queue = DataLoader(histo_ds, batch_size=1, num_workers=workers, shuffle=False, pin_memory=True)

    H_comp, W_comp = histo_ds.get_shape()
    H = H_comp * 2**input_comp_level
    W = W_comp * 2**input_comp_level

<<<<<<< HEAD
    if destination_format == 'zarr':
        # Output dir is actually the absolute path to the file where to store the compressed representation
        group = zarr.group(output_dir, overwrite=True)
        comp_group = group.create_group('0', overwrite=True)
    
        comp_group.create_dataset('0', shape=(1, classes, H, W), chunks=(1, classes, output_patch_size, output_patch_size), dtype=np.float32, compressor=compressor)

        z_seg = zarr.open('%s/0/0' % output_dir, mode='a')
=======
    if 'zarr' in destination_format:
        # Output dir is actually the absolute path to the file where to store the compressed representation
        if 'memory' in destination_format:
            group = zarr.group()
        else:
            group = zarr.group(output_dir, overwrite=True)

        comp_group = group.create_group('0', overwrite=True)
    
        z_seg = comp_group.create_dataset('0', shape=(1, classes, H, W), chunks=(1, classes, output_patch_size, output_patch_size), dtype=np.float32, compressor=compressor)

>>>>>>> dc52681c
    else:
        z_seg = zarr.zeros(shape=(1, classes, H, W), chunks=(1, classes, output_patch_size, output_patch_size), dtype='u1', compressor=compressor)

    with torch.no_grad():
        for i, (x, _) in enumerate(data_queue):
            y = forward_function(x)

            y = torch.sigmoid(y.detach())
            y = y.cpu().numpy()

            if output_offset > 0:
                y = y[..., output_offset:-output_offset, output_offset:-output_offset]
                
            _, tl_y, tl_x = utils.compute_grid(i, 1, H, W, output_patch_size)
            tl_y *= output_patch_size
            tl_x *= output_patch_size
            
<<<<<<< HEAD
            z_seg[..., tl_y:(tl_y+output_patch_size), tl_x:(tl_x+output_patch_size)] = y if destination_format == 'zarr' else (y * 255).astype(np.uint8)

    # If the output format is not zarr, and it is supported by PIL, an image is generated from the segmented image.
    # It should be used with care since this can generate a large image file.
    if destination_format != 'zarr':
        im = Image.fromarray(z_seg[0, 0])
        im.save(output_dir, destination_format)


def setup_network(state):
    """ Setup a nerual network for object segmentation.

    Parameters
    ----------
    state : Dictionary
        A checkpoint state saved during the network training
    
    Returns
    -------
    seg_model : nn.Module
        The segmentation mode implemented by a convolutional neural network
    
    forward_function : function
        The function to be used as feed-forward step
    """
    # When the model works on compressed representation, tell the dataloader to obtain the compressed input and normal size target
    state['args']['compressed_input'] = 'Decoder' in state['args']['model_type']

    # If a decoder model is passed as argument, use the decoded step version of the feed-forward step    
    if state['args']['autoencoder_model'] is None:
        if 'Decoder' in state['args']['model_type'] or 'NoBridge' in state['args']['model_type']:
            state['args']['use_bridge'] = False
        else:
            state['args']['use_bridge'] = True
    else:
        if not state['args']['gpu']:
            checkpoint_state = torch.load(state['args']['autoencoder_model'], map_location=torch.device('cpu'))
        else:
            checkpoint_state = torch.load(state['args']['autoencoder_model'])
       
        decoder_model = models.Synthesizer(**checkpoint_state['args'])
        decoder_model.load_state_dict(checkpoint_state['decoder'])

        if state['args']['gpu']:
            decoder_model = nn.DataParallel(decoder_model)        
            decoder_model.cuda()

        decoder_model.eval()
        state['args']['use_bridge'] = True
        print(decoder_model)
    
    seg_model_class = seg_model_types.get(state['args']['model_type'], None)
    if seg_model_class is None:
        raise ValueError('Model type %s not supported' % state['args']['model_type'])
    
    seg_model = seg_model_class(**state['args'])       
    seg_model.load_state_dict(state['model'])

    # If there are more than one GPU, DataParallel handles automatically the distribution of the work
    seg_model = nn.DataParallel(seg_model)
    if state['args']['gpu']:
        seg_model.cuda()

    # Define what funtion use in the feed-forward step
    if state['args']['autoencoder_model'] is None:
        if 'Decoder' in state['args']['model_type']:
            # If no decoder is loaded, use the inflate function inside the segmentation model
            if state['args']['gpu']:
                forward_function = partial(forward_parallel_decoded_step, seg_model=seg_model, decoder_model=seg_model)
            else:
                forward_function = partial(forward_decoded_step, seg_model=seg_model, decoder_model=seg_model)   
        else:
            forward_function = partial(forward_undecoded_step, seg_model=seg_model, decoder_model=None)
    else:
        if state['args']['gpu']:
            forward_function = partial(forward_parallel_decoded_step, seg_model=seg_model, decoder_model=decoder_model)
        else:
            forward_function = partial(forward_decoded_step, seg_model=seg_model, decoder_model=decoder_model)

    return seg_model, forward_function


def segment(args):
    """ Compress any supported file format (zarr, or any supported by PIL) into a compressed representation in zarr format.
    """    
    logger = logging.getLogger(args.mode + '_log')

    # Open checkpoint from trained model state
    state = utils.load_state(args)

    # Find the size of the compressed patches in the checkpoint file
    compression_level = state['args']['compression_level']
                
    output_offset = (2 ** compression_level) if args.add_offset else 0
    input_offset = (2 ** compression_level) if args.add_offset else 0

    for k in args.__dict__.keys():
        state['args'][k] = args.__dict__[k]

    seg_model, forward_function = setup_network(state)

    if state['args']['compressed_input']:
        input_comp_level = compression_level
        input_offset = 1
    else:
        input_comp_level = 0
    
    input_patch_size = args.patch_size // 2 ** input_comp_level

    logger.debug('Model')
    logger.debug(seg_model)
    
    # Conver the single zarr file into a dataset to be iterated
    transform = utils.get_zarr_transform(normalize=True, compressed_input=state['args']['compressed_input'])

    if not args.input[0].lower().endswith(args.source_format.lower()):
        # If a directory has been passed, get all image files inside to compress
        input_fn_list = list(map(lambda fn: os.path.join(args.input[0], fn), filter(lambda fn: fn.lower().endswith(args.source_format.lower()), os.listdir(args.input[0]))))
    else:
        input_fn_list = args.input
        
    output_fn_list = list(map(lambda fn: os.path.join(args.output_dir, fn + '_seg.%s' % args.destination_format), map(lambda fn: os.path.splitext(os.path.basename(fn))[0], input_fn_list)))

    # Segment each file by separate    
    for in_fn, out_fn in zip(input_fn_list, output_fn_list):
        segment_image(forward_function=forward_function, filename=in_fn, output_dir=out_fn, classes=state['args']['classes'], input_comp_level=input_comp_level, input_patch_size=input_patch_size, output_patch_size=args.patch_size, input_offset=input_offset, output_offset=output_offset, transform=transform, source_format=args.source_format, destination_format=args.destination_format, workers=args.workers)
=======
            z_seg[..., tl_y:(tl_y+output_patch_size), tl_x:(tl_x+output_patch_size)] = y if 'zarr' in destination_format else (y * 255).astype(np.uint8)

    # If the output format is not zarr, and it is supported by PIL, an image is generated from the segmented image.
    # It should be used with care since this can generate a large image file.
    if 'zarr' not in destination_format:
        im = Image.fromarray(z_seg[0, 0])
        im.save(output_dir, destination_format)
    elif is_labeled:
        label_group = group.create_group('1', overwrite=True)
        z_org = zarr.open(filename, 'r')
        zarr.copy(z_org['1/0'], label_group)

    if 'memory' in destination_format:
        return group
    
    return True


def setup_network(state):
    """ Setup a nerual network for object segmentation.

    Parameters
    ----------
    state : Dictionary
        A checkpoint state saved during the network training
    
    Returns
    -------
    seg_model : nn.Module
        The segmentation mode implemented by a convolutional neural network
    
    forward_function : function
        The function to be used as feed-forward step
    """
    # When the model works on compressed representation, tell the dataloader to obtain the compressed input and normal size target
    state['args']['compressed_input'] = 'Decoder' in state['args']['model_type']

    # If a decoder model is passed as argument, use the decoded step version of the feed-forward step    
    if state['args']['autoencoder_model'] is None:
        if 'Decoder' in state['args']['model_type'] or 'NoBridge' in state['args']['model_type']:
            state['args']['use_bridge'] = False
        else:
            state['args']['use_bridge'] = True
    else:
        if not state['args']['gpu']:
            checkpoint_state = torch.load(state['args']['autoencoder_model'], map_location=torch.device('cpu'))
        else:
            checkpoint_state = torch.load(state['args']['autoencoder_model'])
       
        decoder_model = models.Synthesizer(**checkpoint_state['args'])
        decoder_model.load_state_dict(checkpoint_state['decoder'])

        if state['args']['gpu']:
            decoder_model = nn.DataParallel(decoder_model)        
            decoder_model.cuda()

        decoder_model.eval()
        state['args']['use_bridge'] = True
        print(decoder_model)
    
    seg_model_class = seg_model_types.get(state['args']['model_type'], None)
    if seg_model_class is None:
        raise ValueError('Model type %s not supported' % state['args']['model_type'])
    
    seg_model = seg_model_class(**state['args'])       
    seg_model.load_state_dict(state['model'])

    # If there are more than one GPU, DataParallel handles automatically the distribution of the work
    if state['args']['gpu']:
        seg_model = nn.DataParallel(seg_model)
        seg_model.cuda()

    # Define what funtion use in the feed-forward step
    if state['args']['autoencoder_model'] is None:
        if 'Decoder' in state['args']['model_type']:
            # If no decoder is loaded, use the inflate function inside the segmentation model
            if state['args']['gpu']:
                forward_function = partial(forward_parallel_decoded_step, seg_model=seg_model, decoder_model=seg_model)
            else:
                forward_function = partial(forward_decoded_step, seg_model=seg_model, decoder_model=seg_model)   
        else:
            forward_function = partial(forward_undecoded_step, seg_model=seg_model, decoder_model=None)
    else:
        if state['args']['gpu']:
            forward_function = partial(forward_parallel_decoded_step, seg_model=seg_model, decoder_model=decoder_model)
        else:
            forward_function = partial(forward_decoded_step, seg_model=seg_model, decoder_model=decoder_model)

    return seg_model, forward_function


def segment(args):
    """ Compress any supported file format (zarr, or any supported by PIL) into a compressed representation in zarr format.
    """    
    logger = logging.getLogger(args.mode + '_log')

    # Open checkpoint from trained model state
    state = utils.load_state(args)

    # Find the size of the compressed patches in the checkpoint file
    compression_level = state['args']['compression_level']
                
    output_offset = (2 ** compression_level) if args.add_offset else 0
    input_offset = (2 ** compression_level) if args.add_offset else 0

    for k in args.__dict__.keys():
        state['args'][k] = args.__dict__[k]

    seg_model, forward_function = setup_network(state)

    if state['args']['compressed_input']:
        input_comp_level = compression_level
        input_offset = 1
    else:
        input_comp_level = 0
    
    input_patch_size = args.patch_size // 2 ** input_comp_level

    logger.debug('Model')
    logger.debug(seg_model)
    
    # Conver the single zarr file into a dataset to be iterated
    transform = utils.get_zarr_transform(normalize=True, compressed_input=state['args']['compressed_input'])

    if not args.input[0].lower().endswith(args.source_format.lower()):
        # If a directory has been passed, get all image files inside to compress
        input_fn_list = list(map(lambda fn: os.path.join(args.input[0], fn), filter(lambda fn: fn.lower().endswith(args.source_format.lower()), os.listdir(args.input[0]))))
    else:
        input_fn_list = args.input
        
    output_fn_list = list(map(lambda fn: os.path.join(args.output_dir, fn + '_seg.%s' % args.destination_format), map(lambda fn: os.path.splitext(os.path.basename(fn))[0], input_fn_list)))

    # Segment each file by separate    
    for in_fn, out_fn in zip(input_fn_list, output_fn_list):
        seg_group = segment_image(forward_function=forward_function, filename=in_fn, output_dir=out_fn, classes=state['args']['classes'], input_comp_level=input_comp_level, input_patch_size=input_patch_size, output_patch_size=args.patch_size, input_offset=input_offset, output_offset=output_offset, transform=transform, source_format=args.source_format, destination_format=args.destination_format, workers=args.workers, is_labeled=args.is_labeled)
        yield seg_group
>>>>>>> dc52681c


if __name__ == '__main__':
    args = utils.get_segment_args()
    
    utils.setup_logger(args)
    
    for _ in segment(args):
        logging.info('Image segmented successfully')
    
    logging.shutdown()<|MERGE_RESOLUTION|>--- conflicted
+++ resolved
@@ -39,11 +39,7 @@
     return y
 
 
-<<<<<<< HEAD
-def segment_image(forward_function, filename, output_dir, classes, input_comp_level, input_patch_size, output_patch_size, input_offset, output_offset, transform, source_format, destination_format, workers):
-=======
 def segment_image(forward_function, filename, output_dir, classes, input_comp_level, input_patch_size, output_patch_size, input_offset, output_offset, transform, source_format, destination_format, workers, is_labeled=False):
->>>>>>> dc52681c
     compressor = Blosc(cname='zlib', clevel=9, shuffle=Blosc.BITSHUFFLE)
 
     # Generate a dataset from a single image to divide in patches and iterate using a dataloader
@@ -54,16 +50,6 @@
     H = H_comp * 2**input_comp_level
     W = W_comp * 2**input_comp_level
 
-<<<<<<< HEAD
-    if destination_format == 'zarr':
-        # Output dir is actually the absolute path to the file where to store the compressed representation
-        group = zarr.group(output_dir, overwrite=True)
-        comp_group = group.create_group('0', overwrite=True)
-    
-        comp_group.create_dataset('0', shape=(1, classes, H, W), chunks=(1, classes, output_patch_size, output_patch_size), dtype=np.float32, compressor=compressor)
-
-        z_seg = zarr.open('%s/0/0' % output_dir, mode='a')
-=======
     if 'zarr' in destination_format:
         # Output dir is actually the absolute path to the file where to store the compressed representation
         if 'memory' in destination_format:
@@ -75,7 +61,6 @@
     
         z_seg = comp_group.create_dataset('0', shape=(1, classes, H, W), chunks=(1, classes, output_patch_size, output_patch_size), dtype=np.float32, compressor=compressor)
 
->>>>>>> dc52681c
     else:
         z_seg = zarr.zeros(shape=(1, classes, H, W), chunks=(1, classes, output_patch_size, output_patch_size), dtype='u1', compressor=compressor)
 
@@ -93,134 +78,6 @@
             tl_y *= output_patch_size
             tl_x *= output_patch_size
             
-<<<<<<< HEAD
-            z_seg[..., tl_y:(tl_y+output_patch_size), tl_x:(tl_x+output_patch_size)] = y if destination_format == 'zarr' else (y * 255).astype(np.uint8)
-
-    # If the output format is not zarr, and it is supported by PIL, an image is generated from the segmented image.
-    # It should be used with care since this can generate a large image file.
-    if destination_format != 'zarr':
-        im = Image.fromarray(z_seg[0, 0])
-        im.save(output_dir, destination_format)
-
-
-def setup_network(state):
-    """ Setup a nerual network for object segmentation.
-
-    Parameters
-    ----------
-    state : Dictionary
-        A checkpoint state saved during the network training
-    
-    Returns
-    -------
-    seg_model : nn.Module
-        The segmentation mode implemented by a convolutional neural network
-    
-    forward_function : function
-        The function to be used as feed-forward step
-    """
-    # When the model works on compressed representation, tell the dataloader to obtain the compressed input and normal size target
-    state['args']['compressed_input'] = 'Decoder' in state['args']['model_type']
-
-    # If a decoder model is passed as argument, use the decoded step version of the feed-forward step    
-    if state['args']['autoencoder_model'] is None:
-        if 'Decoder' in state['args']['model_type'] or 'NoBridge' in state['args']['model_type']:
-            state['args']['use_bridge'] = False
-        else:
-            state['args']['use_bridge'] = True
-    else:
-        if not state['args']['gpu']:
-            checkpoint_state = torch.load(state['args']['autoencoder_model'], map_location=torch.device('cpu'))
-        else:
-            checkpoint_state = torch.load(state['args']['autoencoder_model'])
-       
-        decoder_model = models.Synthesizer(**checkpoint_state['args'])
-        decoder_model.load_state_dict(checkpoint_state['decoder'])
-
-        if state['args']['gpu']:
-            decoder_model = nn.DataParallel(decoder_model)        
-            decoder_model.cuda()
-
-        decoder_model.eval()
-        state['args']['use_bridge'] = True
-        print(decoder_model)
-    
-    seg_model_class = seg_model_types.get(state['args']['model_type'], None)
-    if seg_model_class is None:
-        raise ValueError('Model type %s not supported' % state['args']['model_type'])
-    
-    seg_model = seg_model_class(**state['args'])       
-    seg_model.load_state_dict(state['model'])
-
-    # If there are more than one GPU, DataParallel handles automatically the distribution of the work
-    seg_model = nn.DataParallel(seg_model)
-    if state['args']['gpu']:
-        seg_model.cuda()
-
-    # Define what funtion use in the feed-forward step
-    if state['args']['autoencoder_model'] is None:
-        if 'Decoder' in state['args']['model_type']:
-            # If no decoder is loaded, use the inflate function inside the segmentation model
-            if state['args']['gpu']:
-                forward_function = partial(forward_parallel_decoded_step, seg_model=seg_model, decoder_model=seg_model)
-            else:
-                forward_function = partial(forward_decoded_step, seg_model=seg_model, decoder_model=seg_model)   
-        else:
-            forward_function = partial(forward_undecoded_step, seg_model=seg_model, decoder_model=None)
-    else:
-        if state['args']['gpu']:
-            forward_function = partial(forward_parallel_decoded_step, seg_model=seg_model, decoder_model=decoder_model)
-        else:
-            forward_function = partial(forward_decoded_step, seg_model=seg_model, decoder_model=decoder_model)
-
-    return seg_model, forward_function
-
-
-def segment(args):
-    """ Compress any supported file format (zarr, or any supported by PIL) into a compressed representation in zarr format.
-    """    
-    logger = logging.getLogger(args.mode + '_log')
-
-    # Open checkpoint from trained model state
-    state = utils.load_state(args)
-
-    # Find the size of the compressed patches in the checkpoint file
-    compression_level = state['args']['compression_level']
-                
-    output_offset = (2 ** compression_level) if args.add_offset else 0
-    input_offset = (2 ** compression_level) if args.add_offset else 0
-
-    for k in args.__dict__.keys():
-        state['args'][k] = args.__dict__[k]
-
-    seg_model, forward_function = setup_network(state)
-
-    if state['args']['compressed_input']:
-        input_comp_level = compression_level
-        input_offset = 1
-    else:
-        input_comp_level = 0
-    
-    input_patch_size = args.patch_size // 2 ** input_comp_level
-
-    logger.debug('Model')
-    logger.debug(seg_model)
-    
-    # Conver the single zarr file into a dataset to be iterated
-    transform = utils.get_zarr_transform(normalize=True, compressed_input=state['args']['compressed_input'])
-
-    if not args.input[0].lower().endswith(args.source_format.lower()):
-        # If a directory has been passed, get all image files inside to compress
-        input_fn_list = list(map(lambda fn: os.path.join(args.input[0], fn), filter(lambda fn: fn.lower().endswith(args.source_format.lower()), os.listdir(args.input[0]))))
-    else:
-        input_fn_list = args.input
-        
-    output_fn_list = list(map(lambda fn: os.path.join(args.output_dir, fn + '_seg.%s' % args.destination_format), map(lambda fn: os.path.splitext(os.path.basename(fn))[0], input_fn_list)))
-
-    # Segment each file by separate    
-    for in_fn, out_fn in zip(input_fn_list, output_fn_list):
-        segment_image(forward_function=forward_function, filename=in_fn, output_dir=out_fn, classes=state['args']['classes'], input_comp_level=input_comp_level, input_patch_size=input_patch_size, output_patch_size=args.patch_size, input_offset=input_offset, output_offset=output_offset, transform=transform, source_format=args.source_format, destination_format=args.destination_format, workers=args.workers)
-=======
             z_seg[..., tl_y:(tl_y+output_patch_size), tl_x:(tl_x+output_patch_size)] = y if 'zarr' in destination_format else (y * 255).astype(np.uint8)
 
     # If the output format is not zarr, and it is supported by PIL, an image is generated from the segmented image.
@@ -357,7 +214,6 @@
     for in_fn, out_fn in zip(input_fn_list, output_fn_list):
         seg_group = segment_image(forward_function=forward_function, filename=in_fn, output_dir=out_fn, classes=state['args']['classes'], input_comp_level=input_comp_level, input_patch_size=input_patch_size, output_patch_size=args.patch_size, input_offset=input_offset, output_offset=output_offset, transform=transform, source_format=args.source_format, destination_format=args.destination_format, workers=args.workers, is_labeled=args.is_labeled)
         yield seg_group
->>>>>>> dc52681c
 
 
 if __name__ == '__main__':
