import logging
import os

import numpy as np
from setuptools import setup
import torch
import torch.nn as nn
from torch.utils.data import DataLoader

import zarr
from PIL import Image
from numcodecs import Blosc

import models

import utils


def setup_network(state, use_gpu=False):
    """ Setup a neural network-based image decompression model.

    Parameters
    ----------
    state : Dictionary
        A checkpoint state saved during the network training
    
    Returns
    -------
    decomp_model : torch.nn.Module
        The decompressor model
    
    channels_bn : int
        The number of channels in the compressed representation
    """
    decomp_model = models.Synthesizer(**state['args'])

    decomp_model.load_state_dict(state['decoder'])

    if torch.cuda.is_available() and use_gpu:
        decomp_model = nn.DataParallel(decomp_model)
        decomp_model.cuda()
    
    decomp_model.eval()

    return decomp_model    


def decompress_image(decomp_model, filename, output_dir, channels_org, comp_level, patch_size, offset, source_format, destination_format, workers, batch_size=1):
    compressor = Blosc(cname='zlib', clevel=9, shuffle=Blosc.BITSHUFFLE)

    comp_patch_size = patch_size//2**comp_level

    # Generate a dataset from a single image to divide in patches and iterate using a dataloader
    zarr_ds = utils.ZarrDataset(root=filename, patch_size=comp_patch_size, offset=1 if offset > 0 else 0, transform=None, source_format='zarr')
    data_queue = DataLoader(zarr_ds, batch_size=batch_size, num_workers=workers, shuffle=False, pin_memory=True)
    
    H_comp, W_comp = zarr_ds.get_shape()
    H = H_comp * 2**comp_level
    W = W_comp * 2**comp_level

    if 'zarr' in destination_format.lower():
        # Output dir is actually the absolute path to the file where to store the compressed representation
        if 'memory' in destination_format.lower():
            group = zarr.group()
        else:
            group = zarr.group(output_dir, overwrite=True)
        
        comp_group = group.create_group('0', overwrite=True)
    
        z_decomp = comp_group.create_dataset('0', shape=(1, channels_org, H, W), chunks=(1, channels_org, patch_size, patch_size), dtype='u1', compressor=compressor)
    else:
        z_decomp = zarr.zeros(shape=(1, channels_org, H, W), chunks=(1, channels_org, patch_size, patch_size), dtype='u1', compressor=compressor)

    with torch.no_grad():
        for i, (y_q, _) in enumerate(data_queue):
            y_q = y_q.float() - 127.5
            x = decomp_model(y_q)
            x = 0.5 * x + 0.5

            x = (x * 255).round().clip(0, 255).to(torch.uint8)
            x = x.detach().cpu().numpy()

            if offset > 0:
                x = x[..., offset:-offset, offset:-offset]
                                    
            for k, x_k in enumerate(x):
                _, tl_y, tl_x = utils.compute_grid(i*batch_size + k, imgs_shapes=[(H, W)], imgs_sizes=[0, len(zarr_ds)], patch_size=patch_size)
                tl_y *= patch_size
                tl_x *= patch_size
                z_decomp[0, ..., tl_y:tl_y + patch_size, tl_x:tl_x + patch_size] = x_k

    # If the output format is not zarr, and it is supported by PIL, an image is generated from the segmented image.
    # It should be used with care since this can generate a large image file.
    if 'zarr' not in destination_format.lower():
        im = Image.fromarray(z_decomp[0].transpose(1, 2, 0))
        im.save(output_dir, destination_format)
    
    if 'memory' in destination_format.lower():
        return group
    
    return True


def decompress(args):
    """ Decompress a compressed representation stored in zarr format with the same model used for decompression.
    """    
    logger = logging.getLogger(args.mode + '_log')

    # Open checkpoint from trained model state
    state = utils.load_state(args)

    decomp_model = setup_network(state, args)

    # Get the compression level from the model checkpoint
    comp_level = state['args']['compression_level']
    offset = (2 ** comp_level) if args.add_offset else 0

<<<<<<< HEAD
    if isinstance(args.input, (zarr.Group, zarr.Array)):
=======
    if isinstance(args.input, (zarr.Group, zarr.Array, np.ndarray)):
>>>>>>> 1f3e9834
        input_fn_list = [args.input]
    elif not args.input[0].lower().endswith('zarr'):
        # If a directory has been passed, get all image files inside to compress
        input_fn_list = list(map(lambda fn: os.path.join(args.input[0], fn), filter(lambda fn: fn.lower().endswith('zarr'), os.listdir(args.input[0]))))
    else:
        input_fn_list = args.input
                
    if 'memory' in args.destination_format.lower():
        output_fn_list = [None for _ in range(len(input_fn_list))]
    else:
        output_fn_list = list(map(lambda fn: os.path.join(args.output_dir, fn + '_rec.%s' % args.destination_format), map(lambda fn: os.path.splitext(os.path.basename(fn))[0], input_fn_list)))

    # Compress each file by separate. This allows to process large images    
    for in_fn, out_fn in zip(input_fn_list, output_fn_list):
        decomp_group = decompress_image(
            decomp_model,
            filename=in_fn, 
            output_dir=out_fn, 
            channels_org=state['args']['channels_org'], 
            comp_level=comp_level, 
            patch_size=args.patch_size, 
            offset=offset, 
            source_format=args.source_format,
            destination_format=args.destination_format,
            workers=args.workers,
            batch_size=args.batch_size)

        yield decomp_group
    

if __name__ == '__main__':
    args = utils.get_decompress_args()
    
    utils.setup_logger(args)
    
    logger = logging.getLogger(args.mode + '_log')

    for _ in decompress(args):
<<<<<<< HEAD
        logger.info('Image compressed successfully')
=======
        logger.info('Image decompressed successfully')
>>>>>>> 1f3e9834
    

    logging.shutdown()<|MERGE_RESOLUTION|>--- conflicted
+++ resolved
@@ -115,11 +115,7 @@
     comp_level = state['args']['compression_level']
     offset = (2 ** comp_level) if args.add_offset else 0
 
-<<<<<<< HEAD
-    if isinstance(args.input, (zarr.Group, zarr.Array)):
-=======
     if isinstance(args.input, (zarr.Group, zarr.Array, np.ndarray)):
->>>>>>> 1f3e9834
         input_fn_list = [args.input]
     elif not args.input[0].lower().endswith('zarr'):
         # If a directory has been passed, get all image files inside to compress
@@ -158,11 +154,7 @@
     logger = logging.getLogger(args.mode + '_log')
 
     for _ in decompress(args):
-<<<<<<< HEAD
-        logger.info('Image compressed successfully')
-=======
         logger.info('Image decompressed successfully')
->>>>>>> 1f3e9834
     
 
     logging.shutdown()