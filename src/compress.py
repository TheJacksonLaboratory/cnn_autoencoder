--- conflicted
+++ resolved
@@ -110,11 +110,7 @@
     comp_level = state['args']['compression_level']
     offset = (2 ** comp_level) if args.add_offset else 0
 
-<<<<<<< HEAD
-    if isinstance(args.input, (zarr.Group, zarr.Array)):
-=======
     if isinstance(args.input, (zarr.Group, zarr.Array, np.ndarray)):
->>>>>>> 1f3e9834
         input_fn_list = [args.input]
     elif not args.input[0].lower().endswith(args.source_format.lower()):
         # If a directory has been passed, get all image files inside to compress
