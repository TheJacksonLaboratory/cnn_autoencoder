--- conflicted
+++ resolved
@@ -244,15 +244,9 @@
     This architecture does not implement the bridge connections.
     It is intended to work on compressed representations obtained from a compressor encoder.
     """
-<<<<<<< HEAD
-    def __init__(self, channels_org=3, classes=1, channels_net=8, channels_bn=48, compression_level=3, channels_expansion=1, groups=False, normalize=False, dropout=0.5, bias=True, use_bridge=False, **kwargs):
-        super(DecoderUNet, self).__init__()
-        self.synthesis = Synthesizer(classes, channels_net, channels_bn, compression_level, channels_expansion, use_bridge, groups, normalize, dropout, bias)
-=======
     def __init__(self, channels_org=3, classes=1, channels_net=8, channels_bn=48, compression_level=3, channels_expansion=1, groups=False, batch_norm=False, dropout=0.5, bias=True, use_bridge=False, **kwargs):
         super(DecoderUNet, self).__init__()        
         self.synthesis = Synthesizer(classes, channels_net, channels_bn, compression_level, channels_expansion, use_bridge, groups, batch_norm, dropout, bias)
->>>>>>> dc52681c
         self._compression_level = compression_level
         self._channels_org = channels_org
 
@@ -261,12 +255,9 @@
         """
         b, _, h, w = x.size()
         fx_brg = [torch.empty((b, 0, h * 2**s, w * 2**s), device=x.device) for s in range(self._compression_level+1)]
-<<<<<<< HEAD
-=======
         if color:
             return torch.zeros([b, self._channels_org, h * 2**self._compression_level, w * 2**self._compression_level]).to(x.device), fx_brg
         
->>>>>>> dc52681c
         return fx_brg
 
     def forward(self, x, fx_brg):        
